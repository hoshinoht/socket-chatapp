import socket
import select
import sys
from _thread import start_new_thread
import threading
import time
import traceback
import os

# Add parent directory to path to import cipher
sys.path.insert(0, os.path.abspath(os.path.join(os.path.dirname(__file__), '..')))
from utils.cipher import encrypt, decrypt

# Parse command line arguments for debug mode
DEBUG = False
args = sys.argv[:]
if "--debug" in args:
    DEBUG = True
    args.remove("--debug")
    print("Debug mode enabled")

# Flag to indicate if the server is running
server_running = True

# Helper function to check if msvcrt is available (Windows)
def msvcrt_available():
    try:
        import msvcrt
        return True
    except ImportError:
        return False

def debug_print(message, username="SERVER"):
    if DEBUG:
        timestamp = time.strftime("%H:%M:%S", time.localtime())
        thread_id = threading.get_ident()
        print(f"[DEBUG {timestamp}] [{username}] [{thread_id}] {message}")

# Global data structures
credentials = {}   # username -> password
clients = {}       # username -> connection
groups = {}        # group_name -> set of usernames
history = {}       # username -> list of messages

# Create a custom debug lock class instead of modifying the lock directly
class DebugLock:
    def __init__(self):
        self._lock = threading.Lock()
        self.holder = None
        self.acquire_time = 0
        
    def acquire(self, blocking=True, timeout=-1):
        result = self._lock.acquire(blocking, timeout)
        if DEBUG and result:
            caller = traceback.extract_stack()[-2]
            debug_print(f"Attempting to acquire lock at {caller.filename}:{caller.lineno}")
            self.holder = threading.get_ident()
            self.acquire_time = time.time()
            debug_print(f"Lock acquired by thread {self.holder}")
        return result
        
    def release(self):
        if DEBUG:
            caller = traceback.extract_stack()[-2]
            debug_print(f"Releasing lock at {caller.filename}:{caller.lineno}")
            if self.acquire_time:
                hold_time = time.time() - self.acquire_time
                debug_print(f"Lock was held for {hold_time:.6f} seconds")
            self.holder = None
            self.acquire_time = 0
        return self._lock.release()
    
    def __enter__(self):
        self.acquire()
        return self
        
    def __exit__(self, exc_type, exc_val, exc_tb):
        self.release()

# Create our debug lock
lock = DebugLock()

# Helper: send message to a specific user and log it in their history.
def send_to_client(username, message):
    try:
        debug_print(f"Sending message to {username}: {message.strip()}", username)
        if username in clients:
            # Ensure message ends with newline for proper display
            if not message.endswith('\n'):
                message += '\n'
            
            # Encrypt message before sending
            encrypted_message = encrypt(message)
            
            # Send message in chunks to prevent buffer issues
            try:
                debug_print(f"Using sendall to {username}", username)
                clients[username].sendall(encrypted_message)
                debug_print(f"sendall successful to {username}", username)
            except Exception as sendall_error:
                debug_print(f"sendall failed, using regular send: {sendall_error}", username)
                # Fall back to regular send if sendall fails
                clients[username].send(encrypted_message)
                debug_print(f"regular send successful to {username}", username)
    except Exception as e:
        debug_print(f"Error sending to {username}: {e}", username)
    
    # Append message to user's history (limit to 50 entries)
    with lock:
        debug_print(f"Updating history for {username}", username)
        if username in history:
            history[username].append(message)
            if len(history[username]) > 50:
                history[username] = history[username][-50:]
        else:
            history[username] = [message]
        debug_print(f"History updated for {username}", username)

def broadcast(message, exclude_conn=None):
    if not message.endswith('\n'):
        message += '\n'
    
    debug_print(f"Broadcasting: {message.strip()}")
    
    with lock:
        debug_print(f"In broadcast critical section, clients count: {len(clients)}")
        clients_copy = list(clients.items())  # Make a copy to avoid dict changes during iteration
        
    for user, conn in clients_copy:
        if conn != exclude_conn:
            try:
                debug_print(f"Sending broadcast to {user}")
                # Encrypt the message before broadcasting
                encrypted_message = encrypt(message)
                conn.send(encrypted_message)
                debug_print(f"Broadcast sent to {user}")
                
                # Update history
                with lock:
                    debug_print(f"Updating broadcast history for {user}")
                    if user in history:
                        history[user].append(message)
                        if len(history[user]) > 50:
                            history[user] = history[user][-50:]
                    else:
                        history[user] = [message]
            except Exception as e:
                debug_print(f"Error broadcasting to {user}: {e}")
                # Close and remove failed connections
                try:
                    conn.close()
                    debug_print(f"Closed connection for {user} after broadcast error")
                except:
                    pass
                remove(conn)

def remove(conn):
    """Remove a client connection without affecting other connections with the same username"""
    with lock:
        debug_print("In remove critical section")
        removed_user = None
        for user, client_conn in list(clients.items()):
            if client_conn == conn:
                removed_user = user
                del clients[user]
                debug_print(f"Removed user: {user}")
                break
        return removed_user


def clientthread(conn, addr):
    username = ""
    try:
        # --- Authentication Phase ---
        debug_print(f"New connection from {addr}, starting authentication")
        conn.send("Username: ".encode())  # Initial prompt unencrypted
        encrypted_username = conn.recv(2048)
        username = decrypt(encrypted_username).strip()
        if not username:
            conn.close()
            # throw an exception for invalid username
            raise Exception("Invalid username")
            
        conn.send("Password: ".encode())  # Password prompt unencrypted
        encrypted_password = conn.recv(2048)
        password = decrypt(encrypted_password).strip()
        if not password:
            conn.close()
            # throw an exception for invalid password
            raise Exception("Invalid password")

        with lock:
            # Check if username already exists in clients (already logged in)
            if username in clients:
                debug_print(f"User {username} is already logged in, rejecting duplicate connection", username)
                conn.send(encrypt("ERROR: User already logged in.\n"))
                conn.close()
                # Do NOT call remove() here as no entry was added to clients dict
                raise Exception("Duplicate connection")
                
            # Check if this is a registered user with incorrect password
            if username in credentials:
                if credentials[username] != password:
                    conn.send(encrypt("ERROR: Incorrect password.\n"))
                    conn.close()
                    # Do NOT call remove() here as no entry was added to clients dict
                    raise Exception("Invalid password")
            else:
                # New user, register them
                credentials[username] = password

            # Add user to active clients
            clients[username] = conn
            
            if username not in history:
                history[username] = []

        send_to_client(username, "Welcome to the chatroom, " + username + "!")
        broadcast("* " + username + " has joined the chat *", conn)
        print(username, "connected from", addr)

        # --- Main Communication Loop ---
        debug_print(f"Starting main communication loop for {username}", username)
        while True:
            try:
                # Use select with timeout to make the loop more responsive
                debug_print(f"Waiting for input from {username}", username)
                ready = select.select([conn], [], [], 1)
                if ready[0]:
                    encrypted_message = conn.recv(2048)
                    if not encrypted_message:
                        debug_print(f"Empty message from {username}, closing connection.", username)
                        break
                    
                    # Decrypt the message
                    message_str = decrypt(encrypted_message).strip()
                    if not message_str:
                        debug_print(f"Empty string from {username}, continuing", username)
                        continue
                    
                    debug_print(f"From {username}: {message_str}", username)
                    
                    # Process the message - either a command or a regular chat message
                    try:
                        # Command handling
                        if message_str.startswith('@'):
                            should_quit = process_command(username, message_str, conn)
                            if should_quit:
<<<<<<< HEAD
                                debug_print(f"User {username} issued quit command", username)
                                break  # Break the loop if the command handler returns True
=======
                                debug_print(f"Quit command received from {username}", username)
                                break
>>>>>>> 61582edf
                        else:
                            # Regular message broadcasting
                            debug_print(f"Broadcasting regular message from {username}", username)
                            broadcast(username + ": " + message_str, conn)
                    except Exception as e:
                        debug_print(f"Error processing message from {username}: {e}", username)
                        traceback.print_exc()
                        send_to_client(username, f"Error processing your message: {str(e)}")
                        
            except ConnectionResetError:
                debug_print(f"Connection reset by {username}", username)
                break
            except Exception as e:
                debug_print(f"Exception with {username}: {e}", username)
                traceback.print_exc()
                break
                
    except Exception as ex:
        debug_print(f"Error with client {addr}: {ex}")
        traceback.print_exc()
    finally:
        with lock:
            debug_print(f"Cleaning up resources for {username}", username)
            # Only remove this exact connection from clients dict
            # to avoid affecting other connections with the same username
            if username and username in clients and clients[username] == conn:
                del clients[username]
                debug_print(f"Removed {username} from clients dict", username)
            
        # Only broadcast that the user left if this was an actual user session
        # that made it past authentication
        if username and username in clients.keys():
            broadcast(f"* {username} has left the chat *\n", conn)
        
        try:
            conn.close()
            debug_print(f"Closed socket for {username or 'unknown'}", username or "unknown")
        except:
            debug_print(f"Error closing socket for {username or 'unknown'}", username or "unknown")
        debug_print(f"Connection closed for {username or 'unknown'} from {addr}", username or "unknown")

# Command handler functions
def handle_quit(username, args, conn):
    """Handle @quit command"""
    send_to_client(username, "Goodbye!\n")
    return True  # Signal to break the main loop

def handle_names(username, args, conn):
    """Handle @names command"""
    with lock:
        names_list = ", ".join(clients.keys())
    send_to_client(username, "Online users: " + names_list + "\n")
    
def handle_history(username, args, conn):
    """Handle @history command"""
    if not args:
        send_to_client(username, "Usage: @history <number>\n")
        return
        
    try:
        N = int(args[0])
        # Get history with minimal lock time
        user_hist = []
        with lock:
            user_hist = history.get(username, [])[:]  # Make a copy
        
        # Process outside lock
        if not user_hist:
            send_to_client(username, "No chat history available.\n")
        else:
            # Filter out any previous history headers
            filtered_hist = [msg for msg in user_hist if not msg.startswith("--- Last")]
            
            # Create the header separately
            hist_header = "\n--- Last {} Messages ---\n".format(min(N, len(filtered_hist)))
            
            # Get the last N messages from filtered history
            hist_entries = filtered_hist[-N:]
            hist_msg = "\n".join(hist_entries)
            
            # Send header and history separately (header won't be stored in history)
            send_to_client(username, hist_header)
            send_to_client(username, hist_msg)
    except ValueError:
        send_to_client(username, "ERROR: Please provide a valid number.\n")

def handle_private_message(username, args, conn):
    """Handle private message (@user message)"""
    # ['name', 'msg']
    if len(args) < 2:
        send_to_client(username, "Usage: @username message\n")
        return
        
    target = args[0]
    msg_text = ' '.join(args[1:])
    
    # Check if target is in clients
    with lock:
        target_exists = target in clients
    
    if target_exists:
        send_to_client(target, "[DM from " + username + "]: " + msg_text + "\n")
        send_to_client(username, "[DM to " + target + "]: " + msg_text + "\n")
    else:
        send_to_client(username, "ERROR: User " + target + " not online.\n")

def handle_group_set(username, args, conn):
    """Handle @group set command"""
    if len(args) < 2:
        send_to_client(username, "Usage: @group set <group_name> <user1>,<user2>,...\n")
        return
    
    group_name = args[1]
    if len(args) < 3:
        send_to_client(username, "Usage: @group set <group_name> <user1>,<user2>,...\n")
        return
        
    members_str = args[2]  # The comma-separated list is a single argument
    members = [m.strip() for m in members_str.split(',') if m.strip()]
    members.append(username)
    
    # Check group and build member list with minimal lock time
    group_exists = False
    not_online = []
    with lock:
        group_exists = group_name in groups
        if not group_exists:
            not_online = [m for m in members if m not in clients]
    
    if group_exists:
        send_to_client(username, "ERROR: Group " + group_name + " already exists.\n")
    elif not_online:
        send_to_client(username, "ERROR: These users not online: " + ", ".join(not_online) + "\n")
    else:
        # Create the group with a separate lock
        with lock:
            groups[group_name] = set(members)
        send_to_client(username, "Group " + group_name + " created with members: " + 
                     ", ".join(members) + "\n")

def handle_group_send(username, args, conn):
    """Handle @group send command"""
    if len(args) < 3:
        send_to_client(username, "Usage: @group send <group_name> <message>\n")
        return
    
    group_name = args[1]
    group_msg = ' '.join(args[2:])  # Combine all remaining args as the message
    
    # Check group membership with minimal lock time
    group_exists = False
    is_member = False
    member_list = []
    with lock:
        group_exists = group_name in groups
        if group_exists:
            is_member = username in groups[group_name]
            if is_member:
                # Make a copy of the member list
                member_list = list(groups[group_name])
    
    if not group_exists:
        send_to_client(username, "ERROR: Group " + group_name + " does not exist.\n")
    elif not is_member:
        send_to_client(username, "ERROR: You are not a member of group " + group_name + ".\n")
    else:
        full_msg = "[Group: " + group_name + "] " + username + ": " + group_msg + "\n"
        # Send to each member outside the lock
        for member in member_list:
            # Check if member is still connected
            with lock:
                member_connected = member in clients
            if member_connected:
                send_to_client(member, full_msg)

def handle_group_leave(username, args, conn):
    """Handle @group leave command"""
    if len(args) < 2:
        send_to_client(username, "Usage: @group leave <group_name>\n")
        return
    
    group_name = args[1]
    
    # Check group with minimal lock time
    group_exists = False
    is_member = False
    with lock:
        group_exists = group_name in groups
        if group_exists:
            is_member = username in groups[group_name]
            if is_member:
                groups[group_name].remove(username)
    
    if not group_exists:
        send_to_client(username, "ERROR: Group " + group_name + " does not exist.\n")
    elif not is_member:
        send_to_client(username, "ERROR: You are not a member of group " + group_name + ".\n")
    else:
        send_to_client(username, "You left group " + group_name + ".\n")

def handle_group_delete(username, args, conn):
    """Handle @group delete command"""
    if len(args) < 2:
        send_to_client(username, "Usage: @group delete <group_name>\n")
        return
    
    group_name = args[1]
    
    # Check group with minimal lock time
    group_exists = False
    is_member = False
    with lock:
        group_exists = group_name in groups
        if group_exists:
            is_member = username in groups[group_name]
            if is_member:
                del groups[group_name]
    
    if not group_exists:
        send_to_client(username, "ERROR: Group " + group_name + " does not exist.\n")
    elif not is_member:
        send_to_client(username, "ERROR: You are not a member of group " + group_name + ".\n")
    else:
        send_to_client(username, "Group " + group_name + " deleted.\n")

# Group command handler mapping
GROUP_COMMAND_HANDLERS = {
    "set": handle_group_set,
    "send": handle_group_send,
    "leave": handle_group_leave,
    "delete": handle_group_delete
}

def handle_group(username, args, conn):
    """Handle @group command"""
    if not args:
        send_to_client(username, "Usage: @group <set|send|leave|delete> ...\n")
        return
        
    subcmd = args[0]
    if subcmd in GROUP_COMMAND_HANDLERS:
        GROUP_COMMAND_HANDLERS[subcmd](username, args, conn)
    else:
        send_to_client(username, "ERROR: Unknown group command.\n")

# Main command handler mapping
COMMAND_HANDLERS = {
    "@names": handle_names,
    "@history": handle_history,
    "@group": handle_group
}

def process_command(username, message_str, conn):
    """Process a command message"""
    debug_print(f"Processing command: {message_str}", username)
    
    # Handle special case for @group command with proper argument parsing
    if message_str.startswith('@group'):
        # Split only into main parts to preserve message spaces
        parts = message_str.split(' ', 3)  # Split into max 4 parts: @group, subcmd, group_name, [rest]
        
        if len(parts) < 2:
            send_to_client(username, "Usage: @group <set|send|leave|delete> ...\n")
            return False
        
        subcmd = parts[1]
        
        # Prepare args differently based on the subcommand
        if subcmd == "set" and len(parts) >= 4:
            # Format: @group set group_name user1,user2,...
            handle_group_set(username, ["set", parts[2], parts[3]], conn)
        elif subcmd == "send" and len(parts) >= 4:
            # Format: @group send group_name message
            handle_group_send(username, ["send", parts[2], parts[3]], conn)
        elif subcmd == "leave" and len(parts) >= 3:
            # Format: @group leave group_name
            handle_group_leave(username, ["leave", parts[2]], conn)
        elif subcmd == "delete" and len(parts) >= 3:
            # Format: @group delete group_name
            handle_group_delete(username, ["delete", parts[2]], conn)
        else:
            # Improper command format
            if subcmd == "set":
                send_to_client(username, "Usage: @group set <group_name> <user1>,<user2>,...\n")
            elif subcmd == "send":
                send_to_client(username, "Usage: @group send <group_name> <message>\n")
            elif subcmd == "leave":
                send_to_client(username, "Usage: @group leave <group_name>\n")
            elif subcmd == "delete":
                send_to_client(username, "Usage: @group delete <group_name>\n")
            else:
                send_to_client(username, "ERROR: Unknown group command.\n")
        return False
        
    # Parse the command for other commands
    parts = message_str.split()
    command = parts[0]
    args = parts[1:] if len(parts) > 1 else []
    
    if command == "@quit":
        debug_print(f"Processing quit command for {username}", username)
        return handle_quit(username, args, conn)
    elif command == "@help":
        help_msg = "Available commands:\n" + \
                   "@quit - Quit the chat\n" + \
                   "@names - List online users\n" + \
                   "@history <number> - Show last N messages\n" + \
                   "@group set <group_name> <user1>,<user2>,... - Create a group\n" + \
                   "@group send <group_name> <message> - Send a message to a group\n" + \
                   "@group leave <group_name> - Leave a group\n" + \
                   "@group delete <group_name> - Delete a group\n" + \
                   "@help - Show this help message\n"
        send_to_client(username, help_msg)
        return False
    # Special case for private messages (@username message)
    elif command.startswith('@') and command != "@names" and \
       command != "@history" and not command.startswith('@group'):
        # This is a private message
        target = command[1:]  # Remove the @ symbol
        handle_private_message(username, [target] + args, conn)
        return False

    # Look up the command in our handlers dictionary
    if command in COMMAND_HANDLERS:
        result = COMMAND_HANDLERS[command](username, args, conn)
<<<<<<< HEAD
        return result  # Return the result from the command handler
=======
        return bool(result)  # Ensure we return a boolean
>>>>>>> 61582edf
    else:
        send_to_client(username, "ERROR: Unknown command.\n")
        return False

def keyboard_listener():
    """Thread function to listen for keyboard input to shut down the server"""
    global server_running
    print("Press 'q' or 'Q' to quit the server")
    
    if msvcrt_available():
        import msvcrt
        while server_running:
            if msvcrt.kbhit():
                key = msvcrt.getch().decode('utf-8', errors='ignore').lower()
                if key == 'q':
                    print("\nServer shutdown initiated by keyboard command...")
                    server_running = False
                    break
            time.sleep(0.1)
    else:
        # For non-Windows platforms, use a simpler approach
        try:
            while server_running:
                key = input()  # This will block until Enter is pressed
                if key.lower() == 'q':
                    print("\nServer shutdown initiated by keyboard command...")
                    server_running = False
                    break
                time.sleep(0.1)
        except EOFError:
            # This can happen when redirecting stdin/stdout
            pass

def broadcast_shutdown():
    """Send a shutdown message to all connected clients"""
    shutdown_msg = "SERVER SHUTTING DOWN. Goodbye!\n"
    debug_print("Broadcasting shutdown message")
    
    with lock:
        clients_copy = list(clients.items())
    
    for username, conn in clients_copy:
        try:
            send_to_client(username, shutdown_msg)
        except:
            debug_print(f"Failed to send shutdown message to {username}")

def close_all_connections():
    """Close all client connections"""
    debug_print("Closing all client connections")
    
    with lock:
        clients_copy = list(clients.items())
    
    for username, conn in clients_copy:
        try:
            debug_print(f"Closing connection for {username}")
            conn.close()
        except:
            debug_print(f"Error closing connection for {username}")
    
    # Also clear the online_users dictionary
    with lock:
        online_users.clear()
        debug_print("Cleared online users list")

def main():
    global server_running
    # Check for correct number of arguments
    if len(args) != 3:
        print("Usage: script IP_address port [--debug]")
        sys.exit()
    IP_address = str(args[1])
    Port = int(args[2])
    
    server = socket.socket(socket.AF_INET, socket.SOCK_STREAM)
    server.setsockopt(socket.SOL_SOCKET, socket.SO_REUSEADDR, 1)
    
    debug_print("Server starting")
    
    # Start keyboard listener thread
    keyboard_thread = threading.Thread(target=keyboard_listener)
    keyboard_thread.daemon = True
    keyboard_thread.start()
    
    try:
        server.bind((IP_address, Port))
        server.listen(100)
        print("Enhanced Server started on", IP_address, "port", Port)
        
        debug_print("Server running, waiting for connections")
        
        # Set a timeout on accept() so we can check server_running flag
        server.settimeout(1.0)
        
        while server_running:
            try:
                conn, addr = server.accept()
                print(addr[0], "connected")
                start_new_thread(clientthread, (conn, addr))
            except socket.timeout:
                # This is expected due to the timeout we set
                continue
            except KeyboardInterrupt:
                print("\nShutting down server...")
                server_running = False
                break
            except Exception as e:
                debug_print(f"Error accepting connection: {e}")
                
        # Server shutdown procedures
        print("Performing graceful shutdown...")
        broadcast_shutdown()
        close_all_connections()
                
    except Exception as e:
        debug_print(f"Server error: {e}")
    finally:
        server.close()
        debug_print("Server shut down")
        # Small delay to allow debug messages to be printed
        time.sleep(0.5)

if __name__ == "__main__":
    main()<|MERGE_RESOLUTION|>--- conflicted
+++ resolved
@@ -246,13 +246,8 @@
                         if message_str.startswith('@'):
                             should_quit = process_command(username, message_str, conn)
                             if should_quit:
-<<<<<<< HEAD
                                 debug_print(f"User {username} issued quit command", username)
                                 break  # Break the loop if the command handler returns True
-=======
-                                debug_print(f"Quit command received from {username}", username)
-                                break
->>>>>>> 61582edf
                         else:
                             # Regular message broadcasting
                             debug_print(f"Broadcasting regular message from {username}", username)
@@ -578,11 +573,7 @@
     # Look up the command in our handlers dictionary
     if command in COMMAND_HANDLERS:
         result = COMMAND_HANDLERS[command](username, args, conn)
-<<<<<<< HEAD
         return result  # Return the result from the command handler
-=======
-        return bool(result)  # Ensure we return a boolean
->>>>>>> 61582edf
     else:
         send_to_client(username, "ERROR: Unknown command.\n")
         return False
